--- conflicted
+++ resolved
@@ -251,7 +251,6 @@
 
             if entry[7] == 'No':
                 user_info.update({'is_new': True,
-<<<<<<< HEAD
                                   'org': entry[8],
                                   'role': entry[9],
                                   'phone': entry[10],
@@ -259,15 +258,6 @@
                                   'pin': entry[12],
                                   'comment': entry[13]})
                 # entry[14] asks whether a new or existing
-=======
-                                  'org': entry[7],
-                                  'role': entry[8],
-                                  'phone': entry[9],
-                                  'sponsor': entry[10],
-                                  'pin': entry[11],
-                                  'comment': entry[12]})
-                # entry[13] asks whether a new or existing
->>>>>>> 5398b4cd
                 # project = only used for form navigation
                 # FIXME: add option to choose "no project"
                 # for teams who sign up for a new project
@@ -478,23 +468,12 @@
             except (ItemExistsError,
                     InvalidEmailError, ItemNotFoundError) as e:
                 bad_rows.append((user.row, e.message))
-<<<<<<< HEAD
-                    
+               
     # TRAINING EDIT: Do not subscribe anyone to the mailing list
     #
     # if subscribe_emails:
     #     mailman_config = dict(config.items('mailman'))
     #     mailman_subscribe(subscribe_emails, mailman_config)
-=======
-    
-    # TRAINING EDIT: Do not subscribe anyone to the mailing list
-    #
-    # if subscribe_emails:
-    #    list_cfg = email_defaults.copy()
-    #    list_cfg.update(dict(config.items('listserv')))
-    #    listserv = message.ListservMessage(subscribe_emails, **list_cfg)
-    #    listserv.send()
->>>>>>> 5398b4cd
 
     # Copy and delete only the successful rows
     if copy_index:
